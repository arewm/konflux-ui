import { render } from '@testing-library/react';
import { ReleaseCondition } from '../../../types';
import ReleasesListRow from '../ReleasesListRow';

jest.mock('react-router-dom', () => ({
  Link: (props) => <a href={props.to}>{props.children}</a>,
}));

const mockRelease = {
  apiVersion: 'appstudio.redhat.com/v1alpha1',
  kind: 'Release',
  metadata: {
    name: 'test-release',
    creationTimestamp: '2023-01-20T14:13:29Z',
  },
  spec: {
    releasePlan: 'test-plan',
    snapshot: 'test-snapshot',
  },
  status: {
    conditions: [
      {
        reason: 'Succeeded',
        status: 'True',
        type: ReleaseCondition.Released,
      },
    ],
    startTime: '2023-01-20T15:00:00Z',
    completionTime: '2023-01-20T16:30:00Z',
  },
};

const mockPendingRelease = {
  apiVersion: 'appstudio.redhat.com/v1alpha1',
  kind: 'Release',
  metadata: {
    name: 'test-pending-release',
    creationTimestamp: '2023-01-20T14:13:29Z',
  },
  spec: {
    releasePlan: 'test-plan',
    snapshot: 'test-snapshot',
  },
  status: {},
};

describe('ReleasesListRow', () => {
  it('should render release info', () => {
    const wrapper = render(
      <ReleasesListRow
        obj={mockRelease}
        columns={[]}
        customData={{ applicationName: 'test-app' }}
      />,
      {
        container: document.createElement('tr'),
      },
    );
    const cells = wrapper.container.getElementsByTagName('td');
    const status = wrapper.getAllByTestId('release-status');

    expect(cells[0].children[0].innerHTML).toBe(mockRelease.metadata.name);
<<<<<<< HEAD
    expect(cells[3].innerHTML).toBe('test-plan');
    expect(cells[4].innerHTML).toBe(
      '<a href="/ns//applications/test-app/snapshots/test-snapshot">test-snapshot</a>',
=======
    expect(cells[2].innerHTML).toBe('1 hour 30 minutes');
    expect(cells[4].innerHTML).toBe('test-plan');
    expect(cells[5].innerHTML).toBe(
      '<a href="/workspaces//applications/test-app/snapshots/test-snapshot">test-snapshot</a>',
>>>>>>> c22ea861
    );
    expect(status[0].innerHTML).toBe('Succeeded');
  });

  it('should present pending releases appropriately', () => {
    const wrapper = render(
      <ReleasesListRow
        obj={mockPendingRelease}
        columns={[]}
        customData={{ applicationName: 'test-app' }}
      />,
      {
        container: document.createElement('tr'),
      },
    );
    const cells = wrapper.container.getElementsByTagName('td');

    expect(cells[0].children[0].innerHTML).toBe(mockPendingRelease.metadata.name);
    // The release is pending, so there's no reasonable duration
    expect(cells[2].innerHTML).toBe('-');
  });
});<|MERGE_RESOLUTION|>--- conflicted
+++ resolved
@@ -60,16 +60,10 @@
     const status = wrapper.getAllByTestId('release-status');
 
     expect(cells[0].children[0].innerHTML).toBe(mockRelease.metadata.name);
-<<<<<<< HEAD
+    expect(cells[2].innerHTML).toBe('1 hour 30 minutes');
     expect(cells[3].innerHTML).toBe('test-plan');
     expect(cells[4].innerHTML).toBe(
       '<a href="/ns//applications/test-app/snapshots/test-snapshot">test-snapshot</a>',
-=======
-    expect(cells[2].innerHTML).toBe('1 hour 30 minutes');
-    expect(cells[4].innerHTML).toBe('test-plan');
-    expect(cells[5].innerHTML).toBe(
-      '<a href="/workspaces//applications/test-app/snapshots/test-snapshot">test-snapshot</a>',
->>>>>>> c22ea861
     );
     expect(status[0].innerHTML).toBe('Succeeded');
   });
